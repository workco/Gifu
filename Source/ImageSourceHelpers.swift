--- conflicted
+++ resolved
@@ -43,17 +43,9 @@
 /// Calculates frame duration based on both clamped and unclamped times.
 ///
 /// - returns: A frame duration.
-<<<<<<< HEAD
-func duration(unclampedDelayTime: Double) -> Double -> Double {
-  return {(delayTime: Double) -> Double in
-    let delayArray = [unclampedDelayTime, delayTime]
-      return delayArray.filter(isPositive).first ?? defaultDuration
-  }
-=======
 func duration(unclampedDelayTime: Double, delayTime: Double) -> Double {
   let delayArray = [unclampedDelayTime, delayTime]
   return delayArray.filter(isPositive).first ?? defaultDuration
->>>>>>> d0d141e9
 }
 
 /// Checks if a `Double` value is positive.
