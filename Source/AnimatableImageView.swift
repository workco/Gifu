--- conflicted
+++ resolved
@@ -73,35 +73,22 @@
   /// The file name should include the `.gif` extension.
   ///
   /// - parameter imageName: The name of the GIF file. The method looks for the file in the app bundle.
-<<<<<<< HEAD
-  public func prepareForAnimation(imageNamed imageName: String) {
-    currentLoopCount = 0
-    let imagePath = NSBundle.mainBundle().bundleURL.URLByAppendingPathComponent(imageName)
-    guard let data = NSData(contentsOfURL: imagePath) else { return }
-    prepareForAnimation(imageData: data)
-=======
   public func prepareForAnimation(withGIFNamed imageName: String) {
     guard let extensionRemoved = imageName.components(separatedBy: ".")[safe: 0],
       let imagePath = Bundle.main.urlForResource(extensionRemoved, withExtension: "gif"),
       let data = try? Data(contentsOf: imagePath) else { return }
 
+    currentLoopCount = 0
     prepareForAnimation(withGIFData: data)
->>>>>>> df002896
   }
 
   /// Prepares the frames using raw GIF image data, without starting the animation.
   ///
   /// - parameter data: GIF image data.
-<<<<<<< HEAD
-  public func prepareForAnimation(imageData data: NSData) {
-    loadedData = data
-    image = UIImage(data: data)
-    animator = Animator(data: data, size: frame.size, contentMode: contentMode, framePreloadCount: framePreloadCount)
-=======
   public func prepareForAnimation(withGIFData imageData: Data) {
+    loadedData = imageData
     image = UIImage(data: imageData)
     animator = Animator(data: imageData, size: frame.size, contentMode: contentMode, framePreloadCount: framePreloadCount)
->>>>>>> df002896
     animator?.needsPrescaling = needsPrescaling
     animator?.prepareFrames()
     attachDisplayLink()
